--- conflicted
+++ resolved
@@ -49,15 +49,9 @@
 
 /// See `LanguagePlugin::compress_project`.
 // TODO: clean up
-<<<<<<< HEAD
-pub fn compress_project(path: &Path) -> Result<Vec<u8>, PluginError> {
+pub fn compress_project_to_zip(path: &Path) -> Result<Vec<u8>, PluginError> {
     match get_language_plugin_type(path) {
         Some(PluginType::CSharp) => Ok(tmc_zip::zip_student_files(
-=======
-pub fn compress_project_to_zip(path: &Path) -> Result<Vec<u8>, PluginError> {
-    match get_language_plugin_type(path)? {
-        PluginType::CSharp => Ok(tmc_zip::zip_student_files(
->>>>>>> 12f021ba
             <CSharpPlugin as LanguagePlugin>::StudentFilePolicy::new(path)?,
             path,
         )?),
